--- conflicted
+++ resolved
@@ -754,8 +754,4 @@
         return self.error_code != 0
 
     def is_restricted_address(self):
-<<<<<<< HEAD
-        return False
-=======
-        return self.error_code in self.restricted_address_error_code
->>>>>>> 8e85f431
+        return self.error_code in self.restricted_address_error_code