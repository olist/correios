--- conflicted
+++ resolved
@@ -574,7 +574,6 @@
                  extra_services: Optional[List[Union[ExtraService, int]]] = None,
                  logo: Optional[Union[str, Image.Image]] = None,
                  order: Optional[str] = "",
-<<<<<<< HEAD
                  invoice_number: Optional[str] = "",
                  invoice_series: Optional[str] = "",
                  invoice_type: Optional[str] = "",
@@ -584,17 +583,6 @@
                  latitude: Optional[float] = 0.0,
                  longitude: Optional[float] = 0.0,
                  receipt: Receipt = None) -> None:
-=======
-                 invoice_number: str = "",
-                 invoice_series: str = "",
-                 invoice_type: str = "",
-                 value: Decimal = Decimal("0.00"),
-                 billing: Decimal = Decimal("0.00"),
-                 text: str = "",
-                 latitude: float = 0.0,
-                 longitude: float = 0.0) -> None:
->>>>>>> 81ece665
-
         if sender == receiver:
             raise exceptions.InvalidAddressesError("Sender and receiver cannot be the same")
 
