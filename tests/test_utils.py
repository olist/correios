--- conflicted
+++ resolved
@@ -2,18 +2,7 @@
 
 import pytest
 
-<<<<<<< HEAD
 from correios.utils import RangeSet, capitalize_phrase, rreplace, to_decimal, to_integer
-=======
-from correios.utils import (
-    capitalize_phrase,
-    get_wsdl_path,
-    RangeSet,
-    rreplace,
-    to_decimal,
-    to_integer,
-)
->>>>>>> 244f42c9
 
 phrase = 'FOo bAr BAZ qux'
 
